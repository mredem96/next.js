import type {
<<<<<<< HEAD
  RenderResult,
  Renderer,
  ServerRendererOptions,
  StaticRendererOptions,
  StaticResumeRendererOptions,
} from './renderers'
import {
  ServerRenderer,
  StaticRenderer,
  StaticResumeRenderer,
} from './renderers'
import type { PostponedState } from 'react-dom/types'
=======
  Options as RenderToReadableStreamOptions,
  ResumeOptions,
} from 'react-dom/server.edge'
import type { Options as PrerenderOptions } from 'react-dom/static.edge'

import type { JSX } from 'react'

type RenderResult = {
  stream: ReadableStream<Uint8Array>
  postponed?: object | null
  resumed?: boolean
}

export interface Renderer {
  render(children: JSX.Element): Promise<RenderResult>
}

class StaticRenderer implements Renderer {
  // this is for tree shaking. Couldn't find a better way to do it for some reason
  private readonly prerender = (process.env.__NEXT_EXPERIMENTAL_REACT
    ? require('react-dom/static.edge').prerender
    : null) as (typeof import('react-dom/static.edge'))['prerender']

  constructor(private readonly options: PrerenderOptions) {}

  public async render(children: JSX.Element) {
    const { prelude, postponed } = await this.prerender(children, this.options)

    return { stream: prelude, postponed }
  }
}

class StaticResumeRenderer implements Renderer {
  private readonly resume = require('react-dom/server.edge')
    .resume as (typeof import('react-dom/server.edge'))['resume']

  constructor(
    private readonly postponed: object,
    private readonly options: ResumeOptions
  ) {}

  public async render(children: JSX.Element) {
    const stream = await this.resume(children, this.postponed, this.options)

    return { stream, resumed: true }
  }
}

export class ServerRenderer implements Renderer {
  private readonly renderToReadableStream = require('react-dom/server.edge')
    .renderToReadableStream as (typeof import('react-dom/server.edge'))['renderToReadableStream']

  constructor(private readonly options: RenderToReadableStreamOptions) {}

  public async render(children: JSX.Element): Promise<RenderResult> {
    const stream = await this.renderToReadableStream(children, this.options)
    return { stream }
  }
}
>>>>>>> 7dfb652e

export class VoidRenderer implements Renderer {
  public async render(_children: JSX.Element): Promise<RenderResult> {
    return {
      stream: new ReadableStream({
        start(controller) {
          // Close the stream immediately
          controller.close()
        },
      }),
      resumed: false,
    }
  }
}

export const DYNAMIC_DATA = 1 as const
export const DYNAMIC_HTML = 2 as const

type DynamicDataPostponedState = typeof DYNAMIC_DATA
type DynamicHTMLPostponedState = [typeof DYNAMIC_HTML, PostponedState]
export type DynamicPostponedState =
  | DynamicDataPostponedState
  | DynamicHTMLPostponedState

export function getDynamicHTMLPostponedState(
  data: PostponedState
): DynamicHTMLPostponedState {
  return [DYNAMIC_HTML, data]
}

export function getDynamicDataPostponedState(): DynamicDataPostponedState {
  return DYNAMIC_DATA
}

type Options = {
  /**
   * Whether or not PPR is enabled for this page. This is used to determine
   * which renderer to use.
   */
  isRoutePPREnabled: boolean

  /**
   * Whether or not this is a static generation render. This is used to
   * determine which renderer to use.
   */
  isStaticGeneration: boolean

  /**
   * The postponed state for the render. This is only used when resuming a
   * prerender that has postponed.
   */
  postponed: null | DynamicPostponedState

  /**
   * The options for any of the renderers. This is a union of all the possible
   * options for each renderer. If additional configuration options are required
   * for a renderer, they should be added to the `StreamOptions` type and then
   * added via the `createStaticRenderer` function.
   */
  streamOptions:
    | StaticResumeRendererOptions
    | ServerRendererOptions
    | StaticRendererOptions
}

export function createStaticRenderer({
  isRoutePPREnabled,
  isStaticGeneration,
  postponed,
  streamOptions,
}: Options): Renderer {
  if (isRoutePPREnabled) {
    if (isStaticGeneration) {
      let _streamOptions = streamOptions as StaticRendererOptions
      // This is a Prerender
      return new StaticRenderer({
        signal: _streamOptions.signal,
        onError: _streamOptions.onError,
        onPostpone: _streamOptions.onPostpone,
        // We want to capture headers because we may not end up with a shell
        // and being able to send headers is the next best thing
        onHeaders: _streamOptions.onHeaders,
        maxHeadersLength: _streamOptions.maxHeadersLength,
        bootstrapScripts: _streamOptions.bootstrapScripts,
      })
    } else {
      // This is a Resume
      if (postponed === DYNAMIC_DATA) {
        // The HTML was complete, we don't actually need to render anything
        return new VoidRenderer()
      } else if (postponed) {
        const reactPostponedState = postponed[1]
        let _streamOptions = streamOptions as StaticResumeRendererOptions
        // The HTML had dynamic holes and we need to resume it
        return new StaticResumeRenderer(reactPostponedState, {
          signal: _streamOptions.signal,
          onError: _streamOptions.onError,
          onPostpone: _streamOptions.onPostpone,
          nonce: _streamOptions.nonce,
        })
      }
    }
  }

  let _streamOptions = streamOptions as ServerRendererOptions

  if (isStaticGeneration) {
    // This is a static render (without PPR)
    // @ts-ignore
    delete streamOptions.onHeaders
    return new ServerRenderer({
      signal: _streamOptions.signal,
      onError: _streamOptions.onError,
      // We don't pass onHeaders. In static builds we will either have no output
      // or the entire page. In either case preload headers aren't necessary and could
      // alter the prioritiy of relative loading of resources so we opt to keep them
      // as tags exclusively.
      nonce: _streamOptions.nonce,
      bootstrapScripts: _streamOptions.bootstrapScripts,
      formState: _streamOptions.formState,
    })
  }

  // This is a dynamic render (without PPR)
  return new ServerRenderer({
    signal: _streamOptions.signal,
    onError: _streamOptions.onError,
    // Static renders are streamed in realtime so sending headers early is
    // generally good because it will likely go out before the shell is ready.
    onHeaders: _streamOptions.onHeaders,
    maxHeadersLength: _streamOptions.maxHeadersLength,
    nonce: _streamOptions.nonce,
    bootstrapScripts: _streamOptions.bootstrapScripts,
    formState: _streamOptions.formState,
  })
}<|MERGE_RESOLUTION|>--- conflicted
+++ resolved
@@ -1,5 +1,4 @@
 import type {
-<<<<<<< HEAD
   RenderResult,
   Renderer,
   ServerRendererOptions,
@@ -12,67 +11,7 @@
   StaticResumeRenderer,
 } from './renderers'
 import type { PostponedState } from 'react-dom/types'
-=======
-  Options as RenderToReadableStreamOptions,
-  ResumeOptions,
-} from 'react-dom/server.edge'
-import type { Options as PrerenderOptions } from 'react-dom/static.edge'
-
 import type { JSX } from 'react'
-
-type RenderResult = {
-  stream: ReadableStream<Uint8Array>
-  postponed?: object | null
-  resumed?: boolean
-}
-
-export interface Renderer {
-  render(children: JSX.Element): Promise<RenderResult>
-}
-
-class StaticRenderer implements Renderer {
-  // this is for tree shaking. Couldn't find a better way to do it for some reason
-  private readonly prerender = (process.env.__NEXT_EXPERIMENTAL_REACT
-    ? require('react-dom/static.edge').prerender
-    : null) as (typeof import('react-dom/static.edge'))['prerender']
-
-  constructor(private readonly options: PrerenderOptions) {}
-
-  public async render(children: JSX.Element) {
-    const { prelude, postponed } = await this.prerender(children, this.options)
-
-    return { stream: prelude, postponed }
-  }
-}
-
-class StaticResumeRenderer implements Renderer {
-  private readonly resume = require('react-dom/server.edge')
-    .resume as (typeof import('react-dom/server.edge'))['resume']
-
-  constructor(
-    private readonly postponed: object,
-    private readonly options: ResumeOptions
-  ) {}
-
-  public async render(children: JSX.Element) {
-    const stream = await this.resume(children, this.postponed, this.options)
-
-    return { stream, resumed: true }
-  }
-}
-
-export class ServerRenderer implements Renderer {
-  private readonly renderToReadableStream = require('react-dom/server.edge')
-    .renderToReadableStream as (typeof import('react-dom/server.edge'))['renderToReadableStream']
-
-  constructor(private readonly options: RenderToReadableStreamOptions) {}
-
-  public async render(children: JSX.Element): Promise<RenderResult> {
-    const stream = await this.renderToReadableStream(children, this.options)
-    return { stream }
-  }
-}
->>>>>>> 7dfb652e
 
 export class VoidRenderer implements Renderer {
   public async render(_children: JSX.Element): Promise<RenderResult> {
