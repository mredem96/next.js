import React from 'react'
import ReactRefreshWebpackPlugin from 'next/dist/compiled/@next/react-refresh-utils/dist/ReactRefreshWebpackPlugin'
import { yellow, bold } from '../lib/picocolors'
import crypto from 'crypto'
import { webpack } from 'next/dist/compiled/webpack/webpack'
import path from 'path'

import { escapeStringRegexp } from '../shared/lib/escape-regexp'
import { WEBPACK_LAYERS, WEBPACK_RESOURCE_QUERIES } from '../lib/constants'
import type { WebpackLayerName } from '../lib/constants'
import {
  isWebpackBuiltinReactLayer,
  isWebpackBundledLayer,
  isWebpackClientOnlyLayer,
  isWebpackDefaultLayer,
  isWebpackServerOnlyLayer,
} from './utils'
import type { CustomRoutes } from '../lib/load-custom-routes.js'
import {
  CLIENT_STATIC_FILES_RUNTIME_AMP,
  CLIENT_STATIC_FILES_RUNTIME_MAIN,
  CLIENT_STATIC_FILES_RUNTIME_MAIN_APP,
  CLIENT_STATIC_FILES_RUNTIME_POLYFILLS_SYMBOL,
  CLIENT_STATIC_FILES_RUNTIME_REACT_REFRESH,
  CLIENT_STATIC_FILES_RUNTIME_WEBPACK,
  MIDDLEWARE_REACT_LOADABLE_MANIFEST,
  REACT_LOADABLE_MANIFEST,
  SERVER_DIRECTORY,
  COMPILER_NAMES,
} from '../shared/lib/constants'
import type { CompilerNameValues } from '../shared/lib/constants'
import { execOnce } from '../shared/lib/utils'
import type { NextConfigComplete } from '../server/config-shared'
import { finalizeEntrypoint } from './entries'
import * as Log from './output/log'
import { buildConfiguration } from './webpack/config'
import MiddlewarePlugin, {
  getEdgePolyfilledModules,
  handleWebpackExternalForEdgeRuntime,
} from './webpack/plugins/middleware-plugin'
import BuildManifestPlugin from './webpack/plugins/build-manifest-plugin'
import { JsConfigPathsPlugin } from './webpack/plugins/jsconfig-paths-plugin'
import { DropClientPage } from './webpack/plugins/next-drop-client-page-plugin'
import PagesManifestPlugin from './webpack/plugins/pages-manifest-plugin'
import { ProfilingPlugin } from './webpack/plugins/profiling-plugin'
import { ReactLoadablePlugin } from './webpack/plugins/react-loadable-plugin'
import { WellKnownErrorsPlugin } from './webpack/plugins/wellknown-errors-plugin'
import { regexLikeCss } from './webpack/config/blocks/css'
import { CopyFilePlugin } from './webpack/plugins/copy-file-plugin'
import { ClientReferenceManifestPlugin } from './webpack/plugins/flight-manifest-plugin'
import { FlightClientEntryPlugin } from './webpack/plugins/flight-client-entry-plugin'
import { NextTypesPlugin } from './webpack/plugins/next-types-plugin'
import type {
  Feature,
  SWC_TARGET_TRIPLE,
} from './webpack/plugins/telemetry-plugin'
import type { Span } from '../trace'
import type { MiddlewareMatcher } from './analysis/get-page-static-info'
import loadJsConfig, {
  type JsConfig,
  type ResolvedBaseUrl,
} from './load-jsconfig'
import { loadBindings } from './swc'
import { AppBuildManifestPlugin } from './webpack/plugins/app-build-manifest-plugin'
import { SubresourceIntegrityPlugin } from './webpack/plugins/subresource-integrity-plugin'
import { NextFontManifestPlugin } from './webpack/plugins/next-font-manifest-plugin'
import { getSupportedBrowsers } from './utils'
import { MemoryWithGcCachePlugin } from './webpack/plugins/memory-with-gc-cache-plugin'
import { getBabelConfigFile } from './get-babel-config-file'
import { needsExperimentalReact } from '../lib/needs-experimental-react'
import { getDefineEnvPlugin } from './webpack/plugins/define-env-plugin'
import type { SWCLoaderOptions } from './webpack/loaders/next-swc-loader'
import { isResourceInPackages, makeExternalHandler } from './handle-externals'
import {
  getMainField,
  edgeConditionNames,
} from './webpack-config-rules/resolve'
import { OptionalPeerDependencyResolverPlugin } from './webpack/plugins/optional-peer-dependency-resolve-plugin'
import {
  createWebpackAliases,
  createServerOnlyClientOnlyAliases,
  createRSCAliases,
  createNextApiEsmAliases,
  createAppRouterApiAliases,
} from './create-compiler-aliases'
import { hasCustomExportOutput } from '../export/utils'
import { CssChunkingPlugin } from './webpack/plugins/css-chunking-plugin'
import {
  getBabelLoader,
  getReactCompilerLoader,
} from './get-babel-loader-config'

type ExcludesFalse = <T>(x: T | false) => x is T
type ClientEntries = {
  [key: string]: string | string[]
}

const EXTERNAL_PACKAGES =
  require('../lib/server-external-packages.json') as string[]

export const NEXT_PROJECT_ROOT = path.join(__dirname, '..', '..')
export const NEXT_PROJECT_ROOT_DIST = path.join(NEXT_PROJECT_ROOT, 'dist')
const NEXT_PROJECT_ROOT_DIST_CLIENT = path.join(
  NEXT_PROJECT_ROOT_DIST,
  'client'
)

if (parseInt(React.version) < 19) {
  throw new Error('Next.js requires react >= 19.0.0 to be installed.')
}

export const babelIncludeRegexes: RegExp[] = [
  /next[\\/]dist[\\/](esm[\\/])?shared[\\/]lib/,
  /next[\\/]dist[\\/](esm[\\/])?client/,
  /next[\\/]dist[\\/](esm[\\/])?pages/,
  /[\\/](strip-ansi|ansi-regex|styled-jsx)[\\/]/,
]

const browserNonTranspileModules = [
  // Transpiling `process/browser` will trigger babel compilation error due to value replacement.
  // TypeError: Property left of AssignmentExpression expected node to be of a type ["LVal"] but instead got "BooleanLiteral"
  // e.g. `process.browser = true` will become `true = true`.
  /[\\/]node_modules[\\/]process[\\/]browser/,
  // Exclude precompiled react packages from browser compilation due to SWC helper insertion (#61791),
  // We fixed the issue but it's safer to exclude them from compilation since they don't need to be re-compiled.
  /[\\/]next[\\/]dist[\\/]compiled[\\/](react|react-dom|react-server-dom-webpack)(-experimental)?($|[\\/])/,
]
const precompileRegex = /[\\/]next[\\/]dist[\\/]compiled[\\/]/

const asyncStoragesRegex =
  /next[\\/]dist[\\/](esm[\\/])?client[\\/]components[\\/](static-generation-async-storage|action-async-storage|request-async-storage)/

// Support for NODE_PATH
const nodePathList = (process.env.NODE_PATH || '')
  .split(process.platform === 'win32' ? ';' : ':')
  .filter((p) => !!p)

const watchOptions = Object.freeze({
  aggregateTimeout: 5,
  ignored:
    // Matches **/node_modules/**, **/.git/** and **/.next/**
    /^((?:[^/]*(?:\/|$))*)(\.(git|next)|node_modules)(\/((?:[^/]*(?:\/|$))*)(?:$|\/))?/,
})

function isModuleCSS(module: { type: string }) {
  return (
    // mini-css-extract-plugin
    module.type === `css/mini-extract` ||
    // extract-css-chunks-webpack-plugin (old)
    module.type === `css/extract-chunks` ||
    // extract-css-chunks-webpack-plugin (new)
    module.type === `css/extract-css-chunks`
  )
}

const devtoolRevertWarning = execOnce(
  (devtool: webpack.Configuration['devtool']) => {
    console.warn(
      yellow(bold('Warning: ')) +
        bold(`Reverting webpack devtool to '${devtool}'.\n`) +
        'Changing the webpack devtool in development mode will cause severe performance regressions.\n' +
        'Read more: https://nextjs.org/docs/messages/improper-devtool'
    )
  }
)

let loggedSwcDisabled = false
let loggedIgnoredCompilerOptions = false
const reactRefreshLoaderName =
  'next/dist/compiled/@next/react-refresh-utils/dist/loader'

export function attachReactRefresh(
  webpackConfig: webpack.Configuration,
  targetLoader: webpack.RuleSetUseItem
) {
  let injections = 0
  const reactRefreshLoader = require.resolve(reactRefreshLoaderName)
  webpackConfig.module?.rules?.forEach((rule) => {
    if (rule && typeof rule === 'object' && 'use' in rule) {
      const curr = rule.use
      // When the user has configured `defaultLoaders.babel` for a input file:
      if (curr === targetLoader) {
        ++injections
        rule.use = [reactRefreshLoader, curr as webpack.RuleSetUseItem]
      } else if (
        Array.isArray(curr) &&
        curr.some((r) => r === targetLoader) &&
        // Check if loader already exists:
        !curr.some(
          (r) => r === reactRefreshLoader || r === reactRefreshLoaderName
        )
      ) {
        ++injections
        const idx = curr.findIndex((r) => r === targetLoader)
        // Clone to not mutate user input
        rule.use = [...curr]

        // inject / input: [other, babel] output: [other, refresh, babel]:
        rule.use.splice(idx, 0, reactRefreshLoader)
      }
    }
  })

  if (injections) {
    Log.info(
      `automatically enabled Fast Refresh for ${injections} custom loader${
        injections > 1 ? 's' : ''
      }`
    )
  }
}

export const NODE_RESOLVE_OPTIONS = {
  dependencyType: 'commonjs',
  modules: ['node_modules'],
  fallback: false,
  exportsFields: ['exports'],
  importsFields: ['imports'],
  conditionNames: ['node', 'require'],
  descriptionFiles: ['package.json'],
  extensions: ['.js', '.json', '.node'],
  enforceExtensions: false,
  symlinks: true,
  mainFields: ['main'],
  mainFiles: ['index'],
  roots: [],
  fullySpecified: false,
  preferRelative: false,
  preferAbsolute: false,
  restrictions: [],
}

export const NODE_BASE_RESOLVE_OPTIONS = {
  ...NODE_RESOLVE_OPTIONS,
  alias: false,
}

export const NODE_ESM_RESOLVE_OPTIONS = {
  ...NODE_RESOLVE_OPTIONS,
  alias: false,
  dependencyType: 'esm',
  conditionNames: ['node', 'import'],
  fullySpecified: true,
}

export const NODE_BASE_ESM_RESOLVE_OPTIONS = {
  ...NODE_ESM_RESOLVE_OPTIONS,
  alias: false,
}

export const nextImageLoaderRegex =
  /\.(png|jpg|jpeg|gif|webp|avif|ico|bmp|svg)$/i

export async function loadProjectInfo({
  dir,
  config,
  dev,
}: {
  dir: string
  config: NextConfigComplete
  dev: boolean
}): Promise<{
  jsConfig: JsConfig
  resolvedBaseUrl: ResolvedBaseUrl
  supportedBrowsers: string[] | undefined
}> {
  const { jsConfig, resolvedBaseUrl } = await loadJsConfig(dir, config)
  const supportedBrowsers = await getSupportedBrowsers(dir, dev)
  return {
    jsConfig,
    resolvedBaseUrl,
    supportedBrowsers,
  }
}

export function hasExternalOtelApiPackage(): boolean {
  try {
    require('@opentelemetry/api')
    return true
  } catch {
    return false
  }
}

const UNSAFE_CACHE_REGEX = /[\\/]pages[\\/][^\\/]+(?:$|\?|#)/

export default async function getBaseWebpackConfig(
  dir: string,
  {
    buildId,
    encryptionKey,
    config,
    compilerType,
    dev = false,
    entrypoints,
    isDevFallback = false,
    pagesDir,
    reactProductionProfiling = false,
    rewrites,
    originalRewrites,
    originalRedirects,
    runWebpackSpan,
    appDir,
    middlewareMatchers,
    noMangling = false,
    jsConfig,
    resolvedBaseUrl,
    supportedBrowsers,
    clientRouterFilters,
    fetchCacheKeyPrefix,
    edgePreviewProps,
  }: {
    buildId: string
    encryptionKey: string
    config: NextConfigComplete
    compilerType: CompilerNameValues
    dev?: boolean
    entrypoints: webpack.EntryObject
    isDevFallback?: boolean
    pagesDir?: string
    reactProductionProfiling?: boolean
    rewrites: CustomRoutes['rewrites']
    originalRewrites: CustomRoutes['rewrites'] | undefined
    originalRedirects: CustomRoutes['redirects'] | undefined
    runWebpackSpan: Span
    appDir?: string
    middlewareMatchers?: MiddlewareMatcher[]
    noMangling?: boolean
    jsConfig: any
    resolvedBaseUrl: ResolvedBaseUrl
    supportedBrowsers: string[] | undefined
    edgePreviewProps?: Record<string, string>
    clientRouterFilters?: {
      staticFilter: ReturnType<
        import('../shared/lib/bloom-filter').BloomFilter['export']
      >
      dynamicFilter: ReturnType<
        import('../shared/lib/bloom-filter').BloomFilter['export']
      >
    }
    fetchCacheKeyPrefix?: string
  }
): Promise<webpack.Configuration> {
  const isClient = compilerType === COMPILER_NAMES.client
  const isEdgeServer = compilerType === COMPILER_NAMES.edgeServer
  const isNodeServer = compilerType === COMPILER_NAMES.server

  // If the current compilation is aimed at server-side code instead of client-side code.
  const isNodeOrEdgeCompilation = isNodeServer || isEdgeServer

  const hasRewrites =
    rewrites.beforeFiles.length > 0 ||
    rewrites.afterFiles.length > 0 ||
    rewrites.fallback.length > 0

  const hasAppDir = !!appDir
  const disableOptimizedLoading = true
  const enableTypedRoutes = !!config.experimental.typedRoutes && hasAppDir
  const bundledReactChannel = needsExperimentalReact(config)
    ? '-experimental'
    : ''

  const babelConfigFile = getBabelConfigFile(dir)

  if (!dev && hasCustomExportOutput(config)) {
    config.distDir = '.next'
  }
  const distDir = path.join(dir, config.distDir)

  let useSWCLoader = !babelConfigFile || config.experimental.forceSwcTransforms
  let SWCBinaryTarget: [Feature, boolean] | undefined = undefined
  if (useSWCLoader) {
    // TODO: we do not collect wasm target yet
    const binaryTarget = require('./swc')?.getBinaryMetadata?.()
      ?.target as SWC_TARGET_TRIPLE
    SWCBinaryTarget = binaryTarget
      ? [`swc/target/${binaryTarget}` as const, true]
      : undefined
  }

  if (!loggedSwcDisabled && !useSWCLoader && babelConfigFile) {
    Log.info(
      `Disabled SWC as replacement for Babel because of custom Babel configuration "${path.relative(
        dir,
        babelConfigFile
      )}" https://nextjs.org/docs/messages/swc-disabled`
    )
    loggedSwcDisabled = true
  }

  // eagerly load swc bindings instead of waiting for transform calls
  if (!babelConfigFile && isClient) {
    await loadBindings(config.experimental.useWasmBinary)
  }

  // since `pages` doesn't always bundle by default we need to
  // auto-include optimizePackageImports in transpilePackages
  const finalTranspilePackages: string[] = config.transpilePackages || []

  for (const pkg of config.experimental.optimizePackageImports || []) {
    if (!finalTranspilePackages.includes(pkg)) {
      finalTranspilePackages.push(pkg)
    }
  }

  if (!loggedIgnoredCompilerOptions && !useSWCLoader && config.compiler) {
    Log.info(
      '`compiler` options in `next.config.js` will be ignored while using Babel https://nextjs.org/docs/messages/ignored-compiler-options'
    )
    loggedIgnoredCompilerOptions = true
  }

  const shouldIncludeExternalDirs =
    config.experimental.externalDir || !!config.transpilePackages
  const codeCondition = {
    test: { or: [/\.(tsx|ts|js|cjs|mjs|jsx)$/, /__barrel_optimize__/] },
    ...(shouldIncludeExternalDirs
      ? // Allowing importing TS/TSX files from outside of the root dir.
        {}
      : { include: [dir, ...babelIncludeRegexes] }),
    exclude: (excludePath: string) => {
      if (babelIncludeRegexes.some((r) => r.test(excludePath))) {
        return false
      }

      const shouldBeBundled = isResourceInPackages(
        excludePath,
        finalTranspilePackages
      )
      if (shouldBeBundled) return false

      return excludePath.includes('node_modules')
    },
  }

  const babelLoader = getBabelLoader(
    useSWCLoader,
    babelConfigFile,
    isNodeOrEdgeCompilation,
    distDir,
    pagesDir,
    dir,
    (appDir || pagesDir)!,
    dev,
    isClient,
    config.experimental?.reactCompiler,
    codeCondition.exclude
  )

  const reactCompilerLoader = babelLoader
    ? undefined
    : getReactCompilerLoader(
        config.experimental?.reactCompiler,
        dir,
        dev,
        isNodeOrEdgeCompilation,
        codeCondition.exclude
      )

  let swcTraceProfilingInitialized = false
  const getSwcLoader = (extraOptions: Partial<SWCLoaderOptions>) => {
    if (
      config?.experimental?.swcTraceProfiling &&
      !swcTraceProfilingInitialized
    ) {
      // This will init subscribers once only in a single process lifecycle,
      // even though it can be called multiple times.
      // Subscriber need to be initialized _before_ any actual swc's call (transform, etcs)
      // to collect correct trace spans when they are called.
      swcTraceProfilingInitialized = true
      require('./swc')?.initCustomTraceSubscriber?.(
        path.join(distDir, `swc-trace-profile-${Date.now()}.json`)
      )
    }

    return {
      loader: 'next-swc-loader',
      options: {
        isServer: isNodeOrEdgeCompilation,
        rootDir: dir,
        pagesDir,
        appDir,
        hasReactRefresh: dev && isClient,
        nextConfig: config,
        jsConfig,
        transpilePackages: finalTranspilePackages,
        supportedBrowsers,
        swcCacheDir: path.join(dir, config?.distDir ?? '.next', 'cache', 'swc'),
        ...extraOptions,
      } satisfies SWCLoaderOptions,
    }
  }

  // RSC loaders, prefer ESM, set `esm` to true
  const swcServerLayerLoader = getSwcLoader({
    serverComponents: true,
    bundleLayer: WEBPACK_LAYERS.reactServerComponents,
    esm: true,
  })
  const swcSSRLayerLoader = getSwcLoader({
    serverComponents: true,
    bundleLayer: WEBPACK_LAYERS.serverSideRendering,
    esm: true,
  })
  const swcBrowserLayerLoader = getSwcLoader({
    serverComponents: true,
    bundleLayer: WEBPACK_LAYERS.appPagesBrowser,
    esm: true,
  })
  // Default swc loaders for pages doesn't prefer ESM.
  const swcDefaultLoader = getSwcLoader({
    serverComponents: true,
    esm: false,
  })

  const defaultLoaders = {
    babel: useSWCLoader ? swcDefaultLoader : babelLoader!,
  }

  const appServerLayerLoaders = hasAppDir
    ? [
        // When using Babel, we will have to add the SWC loader
        // as an additional pass to handle RSC correctly.
        // This will cause some performance overhead but
        // acceptable as Babel will not be recommended.
        swcServerLayerLoader,
        babelLoader,
        reactCompilerLoader,
      ].filter(Boolean)
    : []

  const instrumentLayerLoaders = [
    // When using Babel, we will have to add the SWC loader
    // as an additional pass to handle RSC correctly.
    // This will cause some performance overhead but
    // acceptable as Babel will not be recommended.
    swcServerLayerLoader,
    babelLoader,
  ].filter(Boolean)

  const middlewareLayerLoaders = [
    // When using Babel, we will have to use SWC to do the optimization
    // for middleware to tree shake the unused default optimized imports like "next/server".
    // This will cause some performance overhead but
    // acceptable as Babel will not be recommended.
    getSwcLoader({
      serverComponents: true,
      bundleLayer: WEBPACK_LAYERS.middleware,
    }),
    babelLoader,
  ].filter(Boolean)

  const reactRefreshLoaders =
    dev && isClient ? [require.resolve(reactRefreshLoaderName)] : []

  // client components layers: SSR or browser
  const createClientLayerLoader = ({
    isBrowserLayer,
    reactRefresh,
  }: {
    isBrowserLayer: boolean
    reactRefresh: boolean
  }) => [
    ...(reactRefresh ? reactRefreshLoaders : []),
    {
      // This loader handles actions and client entries
      // in the client layer.
      loader: 'next-flight-client-module-loader',
    },
    ...(hasAppDir
      ? [
          // When using Babel, we will have to add the SWC loader
          // as an additional pass to handle RSC correctly.
          // This will cause some performance overhead but
          // acceptable as Babel will not be recommended.
          isBrowserLayer ? swcBrowserLayerLoader : swcSSRLayerLoader,
          babelLoader,
          reactCompilerLoader,
        ].filter(Boolean)
      : []),
  ]

  const appBrowserLayerLoaders = createClientLayerLoader({
    isBrowserLayer: true,
    // reactRefresh for browser layer is applied conditionally to user-land source
    reactRefresh: false,
  })
  const appSSRLayerLoaders = createClientLayerLoader({
    isBrowserLayer: false,
    reactRefresh: true,
  })

  // Loader for API routes needs to be differently configured as it shouldn't
  // have RSC transpiler enabled, so syntax checks such as invalid imports won't
  // be performed.
  const apiRoutesLayerLoaders = useSWCLoader
    ? getSwcLoader({
        serverComponents: false,
        bundleLayer: WEBPACK_LAYERS.api,
      })
    : defaultLoaders.babel

  const pageExtensions = config.pageExtensions

  const outputPath = isNodeOrEdgeCompilation
    ? path.join(distDir, SERVER_DIRECTORY)
    : distDir

  const reactServerCondition = [
    'react-server',
    ...(isEdgeServer ? edgeConditionNames : []),
    // inherits the default conditions
    '...',
  ]

  const clientEntries = isClient
    ? ({
        // Backwards compatibility
        'main.js': [],
        ...(dev
          ? {
              [CLIENT_STATIC_FILES_RUNTIME_REACT_REFRESH]: require.resolve(
                `next/dist/compiled/@next/react-refresh-utils/dist/runtime`
              ),
              [CLIENT_STATIC_FILES_RUNTIME_AMP]:
                `./` +
                path
                  .relative(
                    dir,
                    path.join(NEXT_PROJECT_ROOT_DIST_CLIENT, 'dev', 'amp-dev')
                  )
                  .replace(/\\/g, '/'),
            }
          : {}),
        [CLIENT_STATIC_FILES_RUNTIME_MAIN]:
          `./` +
          path
            .relative(
              dir,
              path.join(
                NEXT_PROJECT_ROOT_DIST_CLIENT,
                dev ? `next-dev.js` : 'next.js'
              )
            )
            .replace(/\\/g, '/'),
        ...(hasAppDir
          ? {
              [CLIENT_STATIC_FILES_RUNTIME_MAIN_APP]: dev
                ? [
                    require.resolve(
                      `next/dist/compiled/@next/react-refresh-utils/dist/runtime`
                    ),
                    `./` +
                      path
                        .relative(
                          dir,
                          path.join(
                            NEXT_PROJECT_ROOT_DIST_CLIENT,
                            'app-next-dev.js'
                          )
                        )
                        .replace(/\\/g, '/'),
                  ]
                : [
                    `./` +
                      path
                        .relative(
                          dir,
                          path.join(
                            NEXT_PROJECT_ROOT_DIST_CLIENT,
                            'app-next.js'
                          )
                        )
                        .replace(/\\/g, '/'),
                  ],
            }
          : {}),
      } satisfies ClientEntries)
    : undefined

  const resolveConfig: webpack.Configuration['resolve'] = {
    // Disable .mjs for node_modules bundling
    extensions: ['.js', '.mjs', '.tsx', '.ts', '.jsx', '.json', '.wasm'],
    extensionAlias: config.experimental.extensionAlias,
    modules: [
      'node_modules',
      ...nodePathList, // Support for NODE_PATH environment variable
    ],
    alias: createWebpackAliases({
      distDir,
      isClient,
      isEdgeServer,
      isNodeServer,
      dev,
      config,
      pagesDir,
      appDir,
      dir,
      reactProductionProfiling,
      hasRewrites,
    }),
    ...(isClient
      ? {
          fallback: {
            process: require.resolve('./polyfills/process'),
          },
        }
      : undefined),
    // default main fields use pages dir ones, and customize app router ones in loaders.
    mainFields: getMainField(compilerType, false),
    ...(isEdgeServer && {
      conditionNames: edgeConditionNames,
    }),
    plugins: [
      isNodeServer ? new OptionalPeerDependencyResolverPlugin() : undefined,
    ].filter(Boolean) as webpack.ResolvePluginInstance[],
  }

  const terserOptions: any = {
    parse: {
      ecma: 8,
    },
    compress: {
      ecma: 5,
      warnings: false,
      // The following two options are known to break valid JavaScript code
      comparisons: false,
      inline: 2, // https://github.com/vercel/next.js/issues/7178#issuecomment-493048965
    },
    mangle: {
      safari10: true,
      reserved: ['AbortSignal'],
      ...(process.env.__NEXT_MANGLING_DEBUG || noMangling
        ? {
            toplevel: true,
            module: true,
            keep_classnames: true,
            keep_fnames: true,
          }
        : {}),
    },
    output: {
      ecma: 5,
      safari10: true,
      comments: false,
      // Fixes usage of Emoji and certain Regex
      ascii_only: true,
      ...(process.env.__NEXT_MANGLING_DEBUG || noMangling
        ? {
            beautify: true,
          }
        : {}),
    },
  }

  // Packages which will be split into the 'framework' chunk.
  // Only top-level packages are included, e.g. nested copies like
  // 'node_modules/meow/node_modules/object-assign' are not included.
  const nextFrameworkPaths: string[] = []
  const topLevelFrameworkPaths: string[] = []
  const visitedFrameworkPackages = new Set<string>()
  // Adds package-paths of dependencies recursively
  const addPackagePath = (
    packageName: string,
    relativeToPath: string,
    paths: string[]
  ) => {
    try {
      if (visitedFrameworkPackages.has(packageName)) {
        return
      }
      visitedFrameworkPackages.add(packageName)

      const packageJsonPath = require.resolve(`${packageName}/package.json`, {
        paths: [relativeToPath],
      })

      // Include a trailing slash so that a `.startsWith(packagePath)` check avoids false positives
      // when one package name starts with the full name of a different package.
      // For example:
      //   "node_modules/react-slider".startsWith("node_modules/react")  // true
      //   "node_modules/react-slider".startsWith("node_modules/react/") // false
      const directory = path.join(packageJsonPath, '../')

      // Returning from the function in case the directory has already been added and traversed
      if (paths.includes(directory)) return
      paths.push(directory)
      const dependencies = require(packageJsonPath).dependencies || {}
      for (const name of Object.keys(dependencies)) {
        addPackagePath(name, directory, paths)
      }
    } catch (_) {
      // don't error on failing to resolve framework packages
    }
  }

  for (const packageName of [
    'react',
    'react-dom',
    ...(hasAppDir
      ? [
          `next/dist/compiled/react${bundledReactChannel}`,
          `next/dist/compiled/react-dom${bundledReactChannel}`,
        ]
      : []),
  ]) {
    addPackagePath(packageName, dir, topLevelFrameworkPaths)
  }
  addPackagePath('next', dir, nextFrameworkPaths)

  const crossOrigin = config.crossOrigin

  // The `serverExternalPackages` should not conflict with
  // the `transpilePackages`.
  if (config.serverExternalPackages && finalTranspilePackages) {
    const externalPackageConflicts = finalTranspilePackages.filter((pkg) =>
      config.serverExternalPackages?.includes(pkg)
    )
    if (externalPackageConflicts.length > 0) {
      throw new Error(
        `The packages specified in the 'transpilePackages' conflict with the 'serverExternalPackages': ${externalPackageConflicts.join(
          ', '
        )}`
      )
    }
  }

  // For original request, such as `package name`
  const optOutBundlingPackages = EXTERNAL_PACKAGES.concat(
    ...(config.serverExternalPackages || [])
  ).filter((pkg) => !finalTranspilePackages?.includes(pkg))
  // For resolved request, such as `absolute path/package name/foo/bar.js`
  const optOutBundlingPackageRegex = new RegExp(
    `[/\\\\]node_modules[/\\\\](${optOutBundlingPackages
      .map((p) => p.replace(/\//g, '[/\\\\]'))
      .join('|')})[/\\\\]`
  )

  const transpilePackagesRegex = new RegExp(
    `[/\\\\]node_modules[/\\\\](${finalTranspilePackages
      ?.map((p) => p.replace(/\//g, '[/\\\\]'))
      .join('|')})[/\\\\]`
  )

  const handleExternals = makeExternalHandler({
    config,
    optOutBundlingPackages,
    optOutBundlingPackageRegex,
    dir,
  })

  const pageExtensionsRegex = new RegExp(`\\.(${pageExtensions.join('|')})$`)

  const aliasCodeConditionTest = [codeCondition.test, pageExtensionsRegex]

  let webpackConfig: webpack.Configuration = {
    parallelism: Number(process.env.NEXT_WEBPACK_PARALLELISM) || undefined,
    ...(isNodeServer ? { externalsPresets: { node: true } } : {}),
    // @ts-ignore
    externals:
      isClient || isEdgeServer
        ? // make sure importing "next" is handled gracefully for client
          // bundles in case a user imported types and it wasn't removed
          // TODO: should we warn/error for this instead?
          [
            'next',
            ...(isEdgeServer
              ? [
                  {
                    '@builder.io/partytown': '{}',
                    'next/dist/compiled/etag': '{}',
                  },
                  getEdgePolyfilledModules(),
                  handleWebpackExternalForEdgeRuntime,
                ]
              : []),
          ]
        : [
            ({
              context,
              request,
              dependencyType,
              contextInfo,
              getResolve,
            }: {
              context: string
              request: string
              dependencyType: string
              contextInfo: {
                issuer: string
                issuerLayer: string | null
                compiler: string
              }
              getResolve: (
                options: any
              ) => (
                resolveContext: string,
                resolveRequest: string,
                callback: (
                  err?: Error,
                  result?: string,
                  resolveData?: { descriptionFileData?: { type?: any } }
                ) => void
              ) => void
            }) =>
              handleExternals(
                context,
                request,
                dependencyType,
                contextInfo.issuerLayer as WebpackLayerName,
                (options) => {
                  const resolveFunction = getResolve(options)
                  return (resolveContext: string, requestToResolve: string) =>
                    new Promise((resolve, reject) => {
                      resolveFunction(
                        resolveContext,
                        requestToResolve,
                        (err, result, resolveData) => {
                          if (err) return reject(err)
                          if (!result) return resolve([null, false])
                          const isEsm = /\.js$/i.test(result)
                            ? resolveData?.descriptionFileData?.type ===
                              'module'
                            : /\.mjs$/i.test(result)
                          resolve([result, isEsm])
                        }
                      )
                    })
                }
              ),
          ],
    optimization: {
      emitOnErrors: !dev,
      checkWasmTypes: false,
      nodeEnv: false,
      splitChunks: (():
        | Required<webpack.Configuration>['optimization']['splitChunks']
        | false => {
        // server chunking
        if (dev) {
          if (isNodeServer) {
            /*
              In development, we want to split code that comes from `node_modules` into their own chunks.
              This is because in development, we often need to reload the user bundle due to changes in the code.
              To work around this, we put all the vendor code into separate chunks so that we don't need to reload them.
              This is safe because the vendor code doesn't change between reloads.
            */
            const extractRootNodeModule = (modulePath: string) => {
              // This regex is used to extract the root node module name to be used as the chunk group name.
              // example: ../../node_modules/.pnpm/next@10/foo/node_modules/bar -> next@10
              const regex =
                /node_modules(?:\/|\\)\.?(?:pnpm(?:\/|\\))?([^/\\]+)/
              const match = modulePath.match(regex)
              return match ? match[1] : null
            }
            return {
              cacheGroups: {
                // this chunk configuration gives us a separate chunk for each top level module in node_modules
                // or a hashed chunk if we can't extract the module name.
                vendor: {
                  chunks: 'all',
                  reuseExistingChunk: true,
                  test: /[\\/]node_modules[\\/]/,
                  minSize: 0,
                  minChunks: 1,
                  maxAsyncRequests: 300,
                  maxInitialRequests: 300,
                  name: (module: webpack.Module) => {
                    const moduleId = module.nameForCondition()!
                    const rootModule = extractRootNodeModule(moduleId)
                    if (rootModule) {
                      return `vendor-chunks/${rootModule}`
                    } else {
                      const hash = crypto.createHash('sha1').update(moduleId)
                      hash.update(moduleId)
                      return `vendor-chunks/${hash.digest('hex')}`
                    }
                  },
                },
                // disable the default chunk groups
                default: false,
                defaultVendors: false,
              },
            }
          }

          return false
        }

        if (isNodeServer || isEdgeServer) {
          return {
            filename: `${isEdgeServer ? 'edge-chunks/' : ''}[name].js`,
            chunks: 'all',
            minChunks: 2,
          }
        }

        const frameworkCacheGroup = {
          chunks: 'all' as const,
          name: 'framework',
          // Ensures the framework chunk is not created for App Router.
          layer: isWebpackDefaultLayer,
          test(module: any) {
            const resource = module.nameForCondition?.()
            return resource
              ? topLevelFrameworkPaths.some((pkgPath) =>
                  resource.startsWith(pkgPath)
                )
              : false
          },
          priority: 40,
          // Don't let webpack eliminate this chunk (prevents this chunk from
          // becoming a part of the commons chunk)
          enforce: true,
        }

        const libCacheGroup = {
          test(module: {
            type: string
            size: Function
            nameForCondition: Function
          }): boolean {
            return (
              !module.type?.startsWith('css') &&
              module.size() > 160000 &&
              /node_modules[/\\]/.test(module.nameForCondition() || '')
            )
          },
          name(module: {
            layer: string | null | undefined
            type: string
            libIdent?: Function
            updateHash: (hash: crypto.Hash) => void
          }): string {
            const hash = crypto.createHash('sha1')
            if (isModuleCSS(module)) {
              module.updateHash(hash)
            } else {
              if (!module.libIdent) {
                throw new Error(
                  `Encountered unknown module type: ${module.type}. Please open an issue.`
                )
              }
              hash.update(module.libIdent({ context: dir }))
            }

            // Ensures the name of the chunk is not the same between two modules in different layers
            // E.g. if you import 'button-library' in App Router and Pages Router we don't want these to be bundled in the same chunk
            // as they're never used on the same page.
            if (module.layer) {
              hash.update(module.layer)
            }

            return hash.digest('hex').substring(0, 8)
          },
          priority: 30,
          minChunks: 1,
          reuseExistingChunk: true,
        }

        // client chunking
        return {
          // Keep main and _app chunks unsplitted in webpack 5
          // as we don't need a separate vendor chunk from that
          // and all other chunk depend on them so there is no
          // duplication that need to be pulled out.
          chunks: (chunk: any) =>
            !/^(polyfills|main|pages\/_app)$/.test(chunk.name),
          cacheGroups: {
            framework: frameworkCacheGroup,
            lib: libCacheGroup,
          },
          maxInitialRequests: 25,
          minSize: 20000,
        }
      })(),
      runtimeChunk: isClient
        ? { name: CLIENT_STATIC_FILES_RUNTIME_WEBPACK }
        : undefined,
      minimize:
        !dev &&
        (isClient ||
          isEdgeServer ||
          (isNodeServer && config.experimental.serverMinification)),
      minimizer: [
        // Minify JavaScript
        (compiler: webpack.Compiler) => {
          // @ts-ignore No typings yet
          const {
            TerserPlugin,
          } = require('./webpack/plugins/terser-webpack-plugin/src/index.js')
          new TerserPlugin({
            terserOptions: {
              ...terserOptions,
              compress: {
                ...terserOptions.compress,
              },
              mangle: {
                ...terserOptions.mangle,
              },
            },
          }).apply(compiler)
        },
        // Minify CSS
        (compiler: webpack.Compiler) => {
          const {
            CssMinimizerPlugin,
          } = require('./webpack/plugins/css-minimizer-plugin')
          new CssMinimizerPlugin({
            postcssOptions: {
              map: {
                // `inline: false` generates the source map in a separate file.
                // Otherwise, the CSS file is needlessly large.
                inline: false,
                // `annotation: false` skips appending the `sourceMappingURL`
                // to the end of the CSS file. Webpack already handles this.
                annotation: false,
              },
            },
          }).apply(compiler)
        },
      ],
    },
    context: dir,
    // Kept as function to be backwards compatible
    entry: async () => {
      return {
        ...(clientEntries ? clientEntries : {}),
        ...entrypoints,
      }
    },
    watchOptions,
    output: {
      // we must set publicPath to an empty value to override the default of
      // auto which doesn't work in IE11
      publicPath: `${
        config.assetPrefix
          ? config.assetPrefix.endsWith('/')
            ? config.assetPrefix.slice(0, -1)
            : config.assetPrefix
          : ''
      }/_next/`,
      path: !dev && isNodeServer ? path.join(outputPath, 'chunks') : outputPath,
      // On the server we don't use hashes
      filename: isNodeOrEdgeCompilation
        ? dev || isEdgeServer
          ? `[name].js`
          : `../[name].js`
        : `static/chunks/${isDevFallback ? 'fallback/' : ''}[name]${
            dev ? '' : appDir ? '-[chunkhash]' : '-[contenthash]'
          }.js`,
      library: isClient || isEdgeServer ? '_N_E' : undefined,
      libraryTarget: isClient || isEdgeServer ? 'assign' : 'commonjs2',
      hotUpdateChunkFilename: 'static/webpack/[id].[fullhash].hot-update.js',
      hotUpdateMainFilename:
        'static/webpack/[fullhash].[runtime].hot-update.json',
      // This saves chunks with the name given via `import()`
      chunkFilename: isNodeOrEdgeCompilation
        ? '[name].js'
        : `static/chunks/${isDevFallback ? 'fallback/' : ''}${
            dev ? '[name]' : '[name].[contenthash]'
          }.js`,
      strictModuleExceptionHandling: true,
      crossOriginLoading: crossOrigin,
      webassemblyModuleFilename: 'static/wasm/[modulehash].wasm',
      hashFunction: 'xxhash64',
      hashDigestLength: 16,
    },
    performance: false,
    resolve: resolveConfig,
    resolveLoader: {
      // The loaders Next.js provides
      alias: [
        'error-loader',
        'next-swc-loader',
        'next-client-pages-loader',
        'next-image-loader',
        'next-metadata-image-loader',
        'next-style-loader',
        'next-flight-loader',
        'next-flight-client-entry-loader',
        'next-flight-action-entry-loader',
        'next-flight-client-module-loader',
        'empty-loader',
        'next-middleware-loader',
        'next-edge-function-loader',
        'next-edge-app-route-loader',
        'next-edge-ssr-loader',
        'next-middleware-asset-loader',
        'next-middleware-wasm-loader',
        'next-app-loader',
        'next-route-loader',
        'next-font-loader',
        'next-invalid-import-error-loader',
        'next-metadata-route-loader',
        'modularize-import-loader',
        'next-barrel-loader',
      ].reduce(
        (alias, loader) => {
          // using multiple aliases to replace `resolveLoader.modules`
          alias[loader] = path.join(__dirname, 'webpack', 'loaders', loader)

          return alias
        },
        {} as Record<string, string>
      ),
      modules: [
        'node_modules',
        ...nodePathList, // Support for NODE_PATH environment variable
      ],
      plugins: [],
    },
    module: {
      rules: [
        // Alias server-only and client-only to proper exports based on bundling layers
        {
          issuerLayer: {
            or: [
              ...WEBPACK_LAYERS.GROUP.serverOnly,
              ...WEBPACK_LAYERS.GROUP.neutralTarget,
            ],
          },
          resolve: {
            // Error on client-only but allow server-only
            alias: createServerOnlyClientOnlyAliases(true),
          },
        },
        {
          issuerLayer: {
            not: [
              ...WEBPACK_LAYERS.GROUP.serverOnly,
              ...WEBPACK_LAYERS.GROUP.neutralTarget,
            ],
          },
          resolve: {
            // Error on server-only but allow client-only
            alias: createServerOnlyClientOnlyAliases(false),
          },
        },
        // Detect server-only / client-only imports and error in build time
        {
          test: [
            /^client-only$/,
            /next[\\/]dist[\\/]compiled[\\/]client-only[\\/]error/,
          ],
          loader: 'next-invalid-import-error-loader',
          issuerLayer: {
            or: WEBPACK_LAYERS.GROUP.serverOnly,
          },
          options: {
            message:
              "'client-only' cannot be imported from a Server Component module. It should only be used from a Client Component.",
          },
        },
        {
          test: [
            /^server-only$/,
            /next[\\/]dist[\\/]compiled[\\/]server-only[\\/]index/,
          ],
          loader: 'next-invalid-import-error-loader',
          issuerLayer: {
            not: [
              ...WEBPACK_LAYERS.GROUP.serverOnly,
              ...WEBPACK_LAYERS.GROUP.neutralTarget,
            ],
          },
          options: {
            message:
              "'server-only' cannot be imported from a Client Component module. It should only be used from a Server Component.",
          },
        },
        // Potential the bundle introduced into middleware and api can be poisoned by client-only
        // but not being used, so we disabled the `client-only` erroring on these layers.
        // `server-only` is still available.
        {
          test: [
            /^client-only$/,
            /next[\\/]dist[\\/]compiled[\\/]client-only[\\/]error/,
          ],
          loader: 'empty-loader',
          issuerLayer: {
            or: WEBPACK_LAYERS.GROUP.neutralTarget,
          },
        },
        ...(hasAppDir
          ? [
              {
                // Make sure that AsyncLocalStorage module instance is shared between server and client
                // layers.
                layer: WEBPACK_LAYERS.shared,
                test: asyncStoragesRegex,
              },
              // Convert metadata routes to separate layer
              {
                resourceQuery: new RegExp(
                  WEBPACK_RESOURCE_QUERIES.metadataRoute
                ),
                layer: WEBPACK_LAYERS.appMetadataRoute,
              },
              {
                // Ensure that the app page module is in the client layers, this
                // enables React to work correctly for RSC.
                layer: WEBPACK_LAYERS.serverSideRendering,
                test: /next[\\/]dist[\\/](esm[\\/])?server[\\/]future[\\/]route-modules[\\/]app-page[\\/]module/,
              },
              {
                issuerLayer: isWebpackBundledLayer,
                resolve: {
                  alias: createNextApiEsmAliases(),
                },
              },
              {
                issuerLayer: isWebpackServerOnlyLayer,
                resolve: {
                  alias: createAppRouterApiAliases(true),
                },
              },
              {
                issuerLayer: isWebpackClientOnlyLayer,
                resolve: {
                  alias: createAppRouterApiAliases(false),
                },
              },
            ]
          : []),
        ...(hasAppDir && !isClient
          ? [
              {
                issuerLayer: isWebpackBuiltinReactLayer,
                test: {
                  // Resolve it if it is a source code file, and it has NOT been
                  // opted out of bundling.
                  and: [
                    aliasCodeConditionTest,
                    {
                      not: [optOutBundlingPackageRegex, asyncStoragesRegex],
                    },
                  ],
                },
                resolve: {
                  mainFields: getMainField(compilerType, true),
                  conditionNames: reactServerCondition,
                  // If missing the alias override here, the default alias will be used which aliases
                  // react to the direct file path, not the package name. In that case the condition
                  // will be ignored completely.
                  alias: createRSCAliases(bundledReactChannel, {
                    // No server components profiling
                    reactProductionProfiling,
                    layer: WEBPACK_LAYERS.reactServerComponents,
                    isEdgeServer,
                  }),
                },
                use: {
                  loader: 'next-flight-loader',
                },
              },
            ]
          : []),
        // TODO: FIXME: do NOT webpack 5 support with this
        // x-ref: https://github.com/webpack/webpack/issues/11467
        ...(!config.experimental.fullySpecified
          ? [
              {
                test: /\.m?js/,
                resolve: {
                  fullySpecified: false,
                },
              } as any,
            ]
          : []),
        ...(hasAppDir && isEdgeServer
          ? [
              // The Edge bundle includes the server in its entrypoint, so it has to
              // be in the SSR layer — here we convert the actual page request to
              // the RSC layer via a webpack rule.
              {
                resourceQuery: new RegExp(
                  WEBPACK_RESOURCE_QUERIES.edgeSSREntry
                ),
                layer: WEBPACK_LAYERS.reactServerComponents,
              },
            ]
          : []),
        ...(hasAppDir
          ? [
              {
                // Alias react-dom for ReactDOM.preload usage.
                // Alias react for switching between default set and share subset.
                oneOf: [
                  {
                    issuerLayer: isWebpackBuiltinReactLayer,
                    test: {
                      // Resolve it if it is a source code file, and it has NOT been
                      // opted out of bundling.
                      and: [
                        aliasCodeConditionTest,
                        {
                          not: [optOutBundlingPackageRegex, asyncStoragesRegex],
                        },
                      ],
                    },
                    resolve: {
                      // It needs `conditionNames` here to require the proper asset,
                      // when react is acting as dependency of compiled/react-dom.
                      alias: createRSCAliases(bundledReactChannel, {
                        reactProductionProfiling,
                        layer: WEBPACK_LAYERS.reactServerComponents,
                        isEdgeServer,
                      }),
                    },
                  },
                  {
                    test: aliasCodeConditionTest,
                    issuerLayer: WEBPACK_LAYERS.serverSideRendering,
                    resolve: {
                      alias: createRSCAliases(bundledReactChannel, {
                        reactProductionProfiling,
                        layer: WEBPACK_LAYERS.serverSideRendering,
                        isEdgeServer,
                      }),
                    },
                  },
                ],
              },
              {
                test: aliasCodeConditionTest,
                issuerLayer: WEBPACK_LAYERS.appPagesBrowser,
                resolve: {
                  alias: createRSCAliases(bundledReactChannel, {
                    reactProductionProfiling,
                    layer: WEBPACK_LAYERS.appPagesBrowser,
                    isEdgeServer,
                  }),
                },
              },
            ]
          : []),
        // Do not apply react-refresh-loader to node_modules for app router browser layer
        ...(hasAppDir && dev && isClient
          ? [
              {
                test: codeCondition.test,
                exclude: [
                  // exclude unchanged modules from react-refresh
                  codeCondition.exclude,
                  transpilePackagesRegex,
                  precompileRegex,
                ],
                issuerLayer: WEBPACK_LAYERS.appPagesBrowser,
                use: reactRefreshLoaders,
                resolve: {
                  mainFields: getMainField(compilerType, true),
                },
              },
            ]
          : []),
        {
          oneOf: [
            {
              ...codeCondition,
              issuerLayer: WEBPACK_LAYERS.api,
              parser: {
                // Switch back to normal URL handling
                url: true,
              },
              use: apiRoutesLayerLoaders,
            },
            {
              test: codeCondition.test,
              issuerLayer: WEBPACK_LAYERS.middleware,
              use: middlewareLayerLoaders,
              resolve: {
                conditionNames: reactServerCondition,
              },
            },
            {
              test: codeCondition.test,
              issuerLayer: WEBPACK_LAYERS.instrument,
              use: instrumentLayerLoaders,
              resolve: {
                conditionNames: reactServerCondition,
              },
            },
            ...(hasAppDir
              ? [
                  {
                    test: codeCondition.test,
                    issuerLayer: isWebpackServerOnlyLayer,
                    exclude: asyncStoragesRegex,
                    use: appServerLayerLoaders,
                  },
                  {
                    test: codeCondition.test,
                    resourceQuery: new RegExp(
                      WEBPACK_RESOURCE_QUERIES.edgeSSREntry
                    ),
                    use: appServerLayerLoaders,
                  },
                  {
                    test: codeCondition.test,
                    issuerLayer: WEBPACK_LAYERS.appPagesBrowser,
                    // Exclude the transpilation of the app layer due to compilation issues
                    exclude: browserNonTranspileModules,
                    use: appBrowserLayerLoaders,
                    resolve: {
                      mainFields: getMainField(compilerType, true),
                    },
                  },
                  {
                    test: codeCondition.test,
                    issuerLayer: WEBPACK_LAYERS.serverSideRendering,
                    exclude: asyncStoragesRegex,
                    use: appSSRLayerLoaders,
                    resolve: {
                      mainFields: getMainField(compilerType, true),
                    },
                  },
                ]
              : []),
            {
              ...codeCondition,
              use: [
                ...reactRefreshLoaders,
                defaultLoaders.babel,
                reactCompilerLoader,
              ].filter(Boolean),
            },
          ],
        },

        ...(!config.images.disableStaticImages
          ? [
              {
                test: nextImageLoaderRegex,
                loader: 'next-image-loader',
                issuer: { not: regexLikeCss },
                dependency: { not: ['url'] },
                resourceQuery: {
                  not: [
                    new RegExp(WEBPACK_RESOURCE_QUERIES.metadata),
                    new RegExp(WEBPACK_RESOURCE_QUERIES.metadataRoute),
                    new RegExp(WEBPACK_RESOURCE_QUERIES.metadataImageMeta),
                  ],
                },
                options: {
                  isDev: dev,
                  compilerType,
                  basePath: config.basePath,
                  assetPrefix: config.assetPrefix,
                },
              },
            ]
          : []),
        ...(isEdgeServer
          ? [
              {
                resolve: {
                  fallback: {
                    process: require.resolve('./polyfills/process'),
                  },
                },
              },
            ]
          : isClient
<<<<<<< HEAD
          ? [
              {
                resolve: {
                  fallback:
                    config.experimental.fallbackNodePolyfills === false
                      ? {
                          assert: false,
                          buffer: false,
                          constants: false,
                          crypto: false,
                          domain: false,
                          http: false,
                          https: false,
                          os: false,
                          path: false,
                          punycode: false,
                          process: false,
                          querystring: false,
                          stream: false,
                          string_decoder: false,
                          sys: false,
                          timers: false,
                          tty: false,
                          util: false,
                          vm: false,
                          zlib: false,
                          events: false,
                          setImmediate: false,
                        }
                      : {
                          assert: require.resolve('@next/vendored/assert'),
                          buffer: require.resolve('@next/vendored/buffer'),
                          constants: require.resolve(
                            '@next/vendored/constants-browserify'
                          ),
                          crypto: require.resolve(
                            '@next/vendored/crypto-browserify'
                          ),
                          domain: require.resolve(
                            '@next/vendored/domain-browser'
                          ),
                          http: require.resolve('@next/vendored/stream-http'),
                          https: require.resolve(
                            '@next/vendored/https-browserify'
                          ),
                          os: require.resolve('@next/vendored/os-browserify'),
                          path: require.resolve(
                            '@next/vendored/path-browserify'
                          ),
                          punycode: require.resolve('@next/vendored/punycode'),
                          process: require.resolve('./polyfills/process'),
                          // Handled in separate alias
                          querystring: require.resolve(
                            '@next/vendored/querystring-es3'
                          ),
                          stream: require.resolve(
                            '@next/vendored/stream-browserify'
                          ),
                          string_decoder: require.resolve(
                            '@next/vendored/string_decoder'
                          ),
                          sys: require.resolve('@next/vendored/util'),
                          timers: require.resolve(
                            '@next/vendored/timers-browserify'
                          ),
                          tty: require.resolve('@next/vendored/tty-browserify'),
                          // Handled in separate alias
                          // url: require.resolve('url/'),
                          util: require.resolve('@next/vendored/util'),
                          vm: require.resolve('@next/vendored/vm-browserify'),
                          zlib: require.resolve(
                            '@next/vendored/browserify-zlib'
                          ),
                          events: require.resolve('@next/vendored/events'),
                          setImmediate: require.resolve(
                            '@next/vendored/setimmediate'
                          ),
                        },
=======
            ? [
                {
                  resolve: {
                    fallback:
                      config.experimental.fallbackNodePolyfills === false
                        ? {
                            assert: false,
                            buffer: false,
                            constants: false,
                            crypto: false,
                            domain: false,
                            http: false,
                            https: false,
                            os: false,
                            path: false,
                            punycode: false,
                            process: false,
                            querystring: false,
                            stream: false,
                            string_decoder: false,
                            sys: false,
                            timers: false,
                            tty: false,
                            util: false,
                            vm: false,
                            zlib: false,
                            events: false,
                            setImmediate: false,
                          }
                        : {
                            assert: require.resolve(
                              'next/dist/compiled/assert'
                            ),
                            buffer: require.resolve(
                              'next/dist/compiled/buffer/'
                            ),
                            constants: require.resolve(
                              'next/dist/compiled/constants-browserify'
                            ),
                            crypto: require.resolve(
                              'next/dist/compiled/crypto-browserify'
                            ),
                            domain: require.resolve(
                              'next/dist/compiled/domain-browser'
                            ),
                            http: require.resolve(
                              'next/dist/compiled/stream-http'
                            ),
                            https: require.resolve(
                              'next/dist/compiled/https-browserify'
                            ),
                            os: require.resolve(
                              'next/dist/compiled/os-browserify'
                            ),
                            path: require.resolve(
                              'next/dist/compiled/path-browserify'
                            ),
                            punycode: require.resolve(
                              'next/dist/compiled/punycode'
                            ),
                            process: require.resolve('./polyfills/process'),
                            // Handled in separate alias
                            querystring: require.resolve(
                              'next/dist/compiled/querystring-es3'
                            ),
                            stream: require.resolve(
                              'next/dist/compiled/stream-browserify'
                            ),
                            string_decoder: require.resolve(
                              'next/dist/compiled/string_decoder'
                            ),
                            sys: require.resolve('next/dist/compiled/util/'),
                            timers: require.resolve(
                              'next/dist/compiled/timers-browserify'
                            ),
                            tty: require.resolve(
                              'next/dist/compiled/tty-browserify'
                            ),
                            // Handled in separate alias
                            // url: require.resolve('url/'),
                            util: require.resolve('next/dist/compiled/util/'),
                            vm: require.resolve(
                              'next/dist/compiled/vm-browserify'
                            ),
                            zlib: require.resolve(
                              'next/dist/compiled/browserify-zlib'
                            ),
                            events: require.resolve(
                              'next/dist/compiled/events/'
                            ),
                            setImmediate: require.resolve(
                              'next/dist/compiled/setimmediate'
                            ),
                          },
                  },
>>>>>>> 168d1257
                },
              ]
            : []),
        {
          // Mark `image-response.js` as side-effects free to make sure we can
          // tree-shake it if not used.
          test: /[\\/]next[\\/]dist[\\/](esm[\\/])?server[\\/]og[\\/]image-response\.js/,
          sideEffects: false,
        },
        {
          // This loader rule should be before other rules, as it can output code
          // that still contains `"use client"` or `"use server"` statements that
          // needs to be re-transformed by the RSC compilers.
          // This loader rule works like a bridge between user's import and
          // the target module behind a package's barrel file. It reads SWC's
          // analysis result from the previous loader, and directly returns the
          // code that only exports values that are asked by the user.
          test: /__barrel_optimize__/,
          use: ({ resourceQuery }: { resourceQuery: string }) => {
            const names = (
              resourceQuery.match(/\?names=([^&]+)/)?.[1] || ''
            ).split(',')

            return [
              {
                loader: 'next-barrel-loader',
                options: {
                  names,
                  swcCacheDir: path.join(
                    dir,
                    config?.distDir ?? '.next',
                    'cache',
                    'swc'
                  ),
                },
                // This is part of the request value to serve as the module key.
                // The barrel loader are no-op re-exported modules keyed by
                // export names.
                ident: 'next-barrel-loader:' + resourceQuery,
              },
            ]
          },
        },
        {
          resolve: {
            alias: {
              next: NEXT_PROJECT_ROOT,
            },
          },
        },
      ],
    },
    plugins: [
      isNodeServer &&
        new webpack.NormalModuleReplacementPlugin(
          /\.\/(.+)\.shared-runtime$/,
          function (resource) {
            const moduleName = path.basename(
              resource.request,
              '.shared-runtime'
            )
            const layer = resource.contextInfo.issuerLayer
            let runtime

            switch (layer) {
              case WEBPACK_LAYERS.serverSideRendering:
              case WEBPACK_LAYERS.reactServerComponents:
              case WEBPACK_LAYERS.appPagesBrowser:
              case WEBPACK_LAYERS.actionBrowser:
                runtime = 'app-page'
                break
              default:
                runtime = 'pages'
            }
            resource.request = `next/dist/server/future/route-modules/${runtime}/vendored/contexts/${moduleName}`
          }
        ),
      dev && new MemoryWithGcCachePlugin({ maxGenerations: 5 }),
      dev && isClient && new ReactRefreshWebpackPlugin(webpack),
      // Makes sure `Buffer` and `process` are polyfilled in client and flight bundles (same behavior as webpack 4)
      (isClient || isEdgeServer) &&
        new webpack.ProvidePlugin({
          // Buffer is used by getInlineScriptSource
          Buffer: [require.resolve('buffer'), 'Buffer'],
          // Avoid process being overridden when in web run time
          ...(isClient && { process: [require.resolve('process')] }),
        }),
      getDefineEnvPlugin({
        isTurbopack: false,
        clientRouterFilters,
        config,
        dev,
        distDir,
        fetchCacheKeyPrefix,
        hasRewrites,
        isClient,
        isEdgeServer,
        isNodeOrEdgeCompilation,
        isNodeServer,
        middlewareMatchers,
      }),
      isClient &&
        new ReactLoadablePlugin({
          filename: REACT_LOADABLE_MANIFEST,
          pagesDir,
          appDir,
          runtimeAsset: `server/${MIDDLEWARE_REACT_LOADABLE_MANIFEST}.js`,
          dev,
        }),
      (isClient || isEdgeServer) && new DropClientPage(),
      isNodeServer &&
        !dev &&
        new (require('./webpack/plugins/next-trace-entrypoints-plugin')
          .TraceEntryPointsPlugin as typeof import('./webpack/plugins/next-trace-entrypoints-plugin').TraceEntryPointsPlugin)(
          {
            rootDir: dir,
            appDir: appDir,
            pagesDir: pagesDir,
            esmExternals: config.experimental.esmExternals,
            outputFileTracingRoot: config.experimental.outputFileTracingRoot,
            appDirEnabled: hasAppDir,
            turbotrace: config.experimental.turbotrace,
            optOutBundlingPackages,
            traceIgnores: config.experimental.outputFileTracingIgnores || [],
            flyingShuttle: !!config.experimental.flyingShuttle,
            compilerType,
          }
        ),
      // Moment.js is an extremely popular library that bundles large locale files
      // by default due to how Webpack interprets its code. This is a practical
      // solution that requires the user to opt into importing specific locales.
      // https://github.com/jmblog/how-to-optimize-momentjs-with-webpack
      config.excludeDefaultMomentLocales &&
        new webpack.IgnorePlugin({
          resourceRegExp: /^\.\/locale$/,
          contextRegExp: /moment$/,
        }),
      ...(dev
        ? (() => {
            // Even though require.cache is server only we have to clear assets from both compilations
            // This is because the client compilation generates the build manifest that's used on the server side
            const { NextJsRequireCacheHotReloader } =
              require('./webpack/plugins/nextjs-require-cache-hot-reloader') as typeof import('./webpack/plugins/nextjs-require-cache-hot-reloader')
            const devPlugins: any[] = [
              new NextJsRequireCacheHotReloader({
                serverComponents: hasAppDir,
              }),
            ]

            if (isClient || isEdgeServer) {
              devPlugins.push(new webpack.HotModuleReplacementPlugin())
            }

            return devPlugins
          })()
        : []),
      !dev &&
        new webpack.IgnorePlugin({
          resourceRegExp: /react-is/,
          contextRegExp: /next[\\/]dist[\\/]/,
        }),
      isNodeOrEdgeCompilation &&
        new PagesManifestPlugin({
          dev,
          appDirEnabled: hasAppDir,
          isEdgeRuntime: isEdgeServer,
          distDir: !dev ? distDir : undefined,
        }),
      // MiddlewarePlugin should be after DefinePlugin so  NEXT_PUBLIC_*
      // replacement is done before its process.env.* handling
      isEdgeServer &&
        new MiddlewarePlugin({
          dev,
          sriEnabled: !dev && !!config.experimental.sri?.algorithm,
          rewrites,
          edgeEnvironments: {
            __NEXT_BUILD_ID: buildId,
            NEXT_SERVER_ACTIONS_ENCRYPTION_KEY: encryptionKey,
            ...edgePreviewProps,
          },
        }),
      isClient &&
        new BuildManifestPlugin({
          buildId,
          rewrites,
          isDevFallback,
          appDirEnabled: hasAppDir,
        }),
      new ProfilingPlugin({ runWebpackSpan, rootDir: dir }),
      config.optimizeFonts &&
        !dev &&
        isNodeServer &&
        (function () {
          const { FontStylesheetGatheringPlugin } =
            require('./webpack/plugins/font-stylesheet-gathering-plugin') as {
              FontStylesheetGatheringPlugin: typeof import('./webpack/plugins/font-stylesheet-gathering-plugin').FontStylesheetGatheringPlugin
            }
          return new FontStylesheetGatheringPlugin({
            adjustFontFallbacks: config.experimental.adjustFontFallbacks,
            adjustFontFallbacksWithSizeAdjust:
              config.experimental.adjustFontFallbacksWithSizeAdjust,
          })
        })(),
      new WellKnownErrorsPlugin(),
      isClient &&
        new CopyFilePlugin({
          filePath: require.resolve('./polyfills/polyfill-nomodule'),
          cacheKey: process.env.__NEXT_VERSION as string,
          name: `static/chunks/polyfills${dev ? '' : '-[hash]'}.js`,
          minimize: false,
          info: {
            [CLIENT_STATIC_FILES_RUNTIME_POLYFILLS_SYMBOL]: 1,
            // This file is already minified
            minimized: true,
          },
        }),
      hasAppDir && isClient && new AppBuildManifestPlugin({ dev }),
      hasAppDir &&
        (isClient
          ? new ClientReferenceManifestPlugin({
              dev,
              appDir,
            })
          : new FlightClientEntryPlugin({
              appDir,
              dev,
              isEdgeServer,
              encryptionKey,
            })),
      hasAppDir &&
        !isClient &&
        new NextTypesPlugin({
          dir,
          distDir: config.distDir,
          appDir,
          dev,
          isEdgeServer,
          pageExtensions: config.pageExtensions,
          typedRoutes: enableTypedRoutes,
          originalRewrites,
          originalRedirects,
        }),
      !dev &&
        isClient &&
        !!config.experimental.sri?.algorithm &&
        new SubresourceIntegrityPlugin(config.experimental.sri.algorithm),
      isClient &&
        new NextFontManifestPlugin({
          appDir,
        }),
      !dev &&
        isClient &&
        new CssChunkingPlugin(config.experimental.cssChunking === 'strict'),
      !dev &&
        isClient &&
        new (require('./webpack/plugins/telemetry-plugin').TelemetryPlugin)(
          new Map(
            [
              ['swcLoader', useSWCLoader],
              ['swcRelay', !!config.compiler?.relay],
              ['swcStyledComponents', !!config.compiler?.styledComponents],
              [
                'swcReactRemoveProperties',
                !!config.compiler?.reactRemoveProperties,
              ],
              [
                'swcExperimentalDecorators',
                !!jsConfig?.compilerOptions?.experimentalDecorators,
              ],
              ['swcRemoveConsole', !!config.compiler?.removeConsole],
              ['swcImportSource', !!jsConfig?.compilerOptions?.jsxImportSource],
              ['swcEmotion', !!config.compiler?.emotion],
              ['turbotrace', !!config.experimental.turbotrace],
              ['transpilePackages', !!config.transpilePackages],
              [
                'skipMiddlewareUrlNormalize',
                !!config.skipMiddlewareUrlNormalize,
              ],
              ['skipTrailingSlashRedirect', !!config.skipTrailingSlashRedirect],
              ['modularizeImports', !!config.modularizeImports],
              SWCBinaryTarget,
            ].filter<[Feature, boolean]>(Boolean as any)
          )
        ),
    ].filter(Boolean as any as ExcludesFalse),
  }

  // Support tsconfig and jsconfig baseUrl
  // Only add the baseUrl if it's explicitly set in tsconfig/jsconfig
  if (resolvedBaseUrl && !resolvedBaseUrl.isImplicit) {
    webpackConfig.resolve?.modules?.push(resolvedBaseUrl.baseUrl)
  }

  // always add JsConfigPathsPlugin to allow hot-reloading
  // if the config is added/removed
  webpackConfig.resolve?.plugins?.unshift(
    new JsConfigPathsPlugin(
      jsConfig?.compilerOptions?.paths || {},
      resolvedBaseUrl
    )
  )

  const webpack5Config = webpackConfig as webpack.Configuration

  if (isEdgeServer) {
    webpack5Config.module?.rules?.unshift({
      test: /\.wasm$/,
      loader: 'next-middleware-wasm-loader',
      type: 'javascript/auto',
      resourceQuery: /module/i,
    })
    webpack5Config.module?.rules?.unshift({
      dependency: 'url',
      loader: 'next-middleware-asset-loader',
      type: 'javascript/auto',
      layer: WEBPACK_LAYERS.edgeAsset,
    })
    webpack5Config.module?.rules?.unshift({
      issuerLayer: WEBPACK_LAYERS.edgeAsset,
      type: 'asset/source',
    })
  }

  webpack5Config.experiments = {
    layers: true,
    cacheUnaffected: true,
    buildHttp: Array.isArray(config.experimental.urlImports)
      ? {
          allowedUris: config.experimental.urlImports,
          cacheLocation: path.join(dir, 'next.lock/data'),
          lockfileLocation: path.join(dir, 'next.lock/lock.json'),
        }
      : config.experimental.urlImports
        ? {
            cacheLocation: path.join(dir, 'next.lock/data'),
            lockfileLocation: path.join(dir, 'next.lock/lock.json'),
            ...config.experimental.urlImports,
          }
        : undefined,
  }

  webpack5Config.module!.parser = {
    javascript: {
      url: 'relative',
    },
  }
  webpack5Config.module!.generator = {
    asset: {
      filename: 'static/media/[name].[hash:8][ext]',
    },
  }

  if (!webpack5Config.output) {
    webpack5Config.output = {}
  }
  if (isClient) {
    webpack5Config.output.trustedTypes = 'nextjs#bundler'
  }

  if (isClient || isEdgeServer) {
    webpack5Config.output.enabledLibraryTypes = ['assign']
  }

  // This enables managedPaths for all node_modules
  // and also for the unplugged folder when using yarn pnp
  // It also add the yarn cache to the immutable paths
  webpack5Config.snapshot = {}
  if (process.versions.pnp === '3') {
    webpack5Config.snapshot.managedPaths = [
      /^(.+?(?:[\\/]\.yarn[\\/]unplugged[\\/][^\\/]+)?[\\/]node_modules[\\/])/,
    ]
  } else {
    webpack5Config.snapshot.managedPaths = [/^(.+?[\\/]node_modules[\\/])/]
  }
  if (process.versions.pnp === '3') {
    webpack5Config.snapshot.immutablePaths = [
      /^(.+?[\\/]cache[\\/][^\\/]+\.zip[\\/]node_modules[\\/])/,
    ]
  }

  if (dev) {
    if (!webpack5Config.optimization) {
      webpack5Config.optimization = {}
    }

    // For Server Components, it's necessary to have provided exports collected
    // to generate the correct flight manifest.
    if (!hasAppDir) {
      webpack5Config.optimization.providedExports = false
    }
    webpack5Config.optimization.usedExports = false
  }

  const configVars = JSON.stringify({
    optimizePackageImports: config?.experimental?.optimizePackageImports,
    crossOrigin: config.crossOrigin,
    pageExtensions: pageExtensions,
    trailingSlash: config.trailingSlash,
    buildActivity: config.devIndicators.buildActivity,
    buildActivityPosition: config.devIndicators.buildActivityPosition,
    productionBrowserSourceMaps: !!config.productionBrowserSourceMaps,
    reactStrictMode: config.reactStrictMode,
    optimizeFonts: config.optimizeFonts,
    optimizeCss: config.experimental.optimizeCss,
    nextScriptWorkers: config.experimental.nextScriptWorkers,
    scrollRestoration: config.experimental.scrollRestoration,
    typedRoutes: config.experimental.typedRoutes,
    basePath: config.basePath,
    excludeDefaultMomentLocales: config.excludeDefaultMomentLocales,
    assetPrefix: config.assetPrefix,
    disableOptimizedLoading,
    isEdgeRuntime: isEdgeServer,
    reactProductionProfiling,
    webpack: !!config.webpack,
    hasRewrites,
    swcLoader: useSWCLoader,
    removeConsole: config.compiler?.removeConsole,
    reactRemoveProperties: config.compiler?.reactRemoveProperties,
    styledComponents: config.compiler?.styledComponents,
    relay: config.compiler?.relay,
    emotion: config.compiler?.emotion,
    modularizeImports: config.modularizeImports,
    imageLoaderFile: config.images.loaderFile,
    clientTraceMetadata: config.experimental.clientTraceMetadata,
  })

  const cache: any = {
    type: 'filesystem',
    // Disable memory cache in development in favor of our own MemoryWithGcCachePlugin.
    maxMemoryGenerations: dev ? 0 : Infinity, // Infinity is default value for production in webpack currently.
    // Includes:
    //  - Next.js location on disk (some loaders use absolute paths and some resolve options depend on absolute paths)
    //  - Next.js version
    //  - next.config.js keys that affect compilation
    version: `${__dirname}|${process.env.__NEXT_VERSION}|${configVars}`,
    cacheDirectory: path.join(distDir, 'cache', 'webpack'),
    // For production builds, it's more efficient to compress all cache files together instead of compression each one individually.
    // So we disable compression here and allow the build runner to take care of compressing the cache as a whole.
    // For local development, we still want to compress the cache files individually to avoid I/O bottlenecks
    // as we are seeing 1~10 seconds of fs I/O time from user reports.
    compression: dev ? 'gzip' : false,
  }

  // Adds `next.config.js` as a buildDependency when custom webpack config is provided
  if (config.webpack && config.configFile) {
    cache.buildDependencies = {
      config: [config.configFile],
    }
  }

  webpack5Config.cache = cache

  if (process.env.NEXT_WEBPACK_LOGGING) {
    const infra = process.env.NEXT_WEBPACK_LOGGING.includes('infrastructure')
    const profileClient =
      process.env.NEXT_WEBPACK_LOGGING.includes('profile-client')
    const profileServer =
      process.env.NEXT_WEBPACK_LOGGING.includes('profile-server')
    const summaryClient =
      process.env.NEXT_WEBPACK_LOGGING.includes('summary-client')
    const summaryServer =
      process.env.NEXT_WEBPACK_LOGGING.includes('summary-server')

    const profile =
      (profileClient && isClient) || (profileServer && isNodeOrEdgeCompilation)
    const summary =
      (summaryClient && isClient) || (summaryServer && isNodeOrEdgeCompilation)

    const logDefault = !infra && !profile && !summary

    if (logDefault || infra) {
      webpack5Config.infrastructureLogging = {
        level: 'verbose',
        debug: /FileSystemInfo/,
      }
    }

    if (logDefault || profile) {
      webpack5Config.plugins!.push((compiler: webpack.Compiler) => {
        compiler.hooks.done.tap('next-webpack-logging', (stats) => {
          console.log(
            stats.toString({
              colors: true,
              logging: logDefault ? 'log' : 'verbose',
            })
          )
        })
      })
    } else if (summary) {
      webpack5Config.plugins!.push((compiler: webpack.Compiler) => {
        compiler.hooks.done.tap('next-webpack-logging', (stats) => {
          console.log(
            stats.toString({
              preset: 'summary',
              colors: true,
              timings: true,
            })
          )
        })
      })
    }

    if (profile) {
      const ProgressPlugin =
        webpack.ProgressPlugin as unknown as typeof webpack.ProgressPlugin
      webpack5Config.plugins!.push(
        new ProgressPlugin({
          profile: true,
        })
      )
      webpack5Config.profile = true
    }
  }

  webpackConfig = await buildConfiguration(webpackConfig, {
    supportedBrowsers,
    rootDirectory: dir,
    customAppFile: pagesDir
      ? new RegExp(escapeStringRegexp(path.join(pagesDir, `_app`)))
      : undefined,
    hasAppDir,
    isDevelopment: dev,
    isServer: isNodeOrEdgeCompilation,
    isEdgeRuntime: isEdgeServer,
    targetWeb: isClient || isEdgeServer,
    assetPrefix: config.assetPrefix || '',
    sassOptions: config.sassOptions,
    productionBrowserSourceMaps: config.productionBrowserSourceMaps,
    future: config.future,
    experimental: config.experimental,
    disableStaticImages: config.images.disableStaticImages,
    transpilePackages: config.transpilePackages,
    serverSourceMaps: config.experimental.serverSourceMaps,
  })

  // @ts-ignore Cache exists
  webpackConfig.cache.name = `${webpackConfig.name}-${webpackConfig.mode}${
    isDevFallback ? '-fallback' : ''
  }`

  if (dev) {
    if (webpackConfig.module) {
      webpackConfig.module.unsafeCache = (module: any) =>
        !UNSAFE_CACHE_REGEX.test(module.resource)
    } else {
      webpackConfig.module = {
        unsafeCache: (module: any) => !UNSAFE_CACHE_REGEX.test(module.resource),
      }
    }
  }

  let originalDevtool = webpackConfig.devtool
  if (typeof config.webpack === 'function') {
    webpackConfig = config.webpack(webpackConfig, {
      dir,
      dev,
      isServer: isNodeOrEdgeCompilation,
      buildId,
      config,
      defaultLoaders,
      totalPages: Object.keys(entrypoints).length,
      webpack,
      ...(isNodeOrEdgeCompilation
        ? {
            nextRuntime: isEdgeServer ? 'edge' : 'nodejs',
          }
        : {}),
    })

    if (!webpackConfig) {
      throw new Error(
        `Webpack config is undefined. You may have forgot to return properly from within the "webpack" method of your ${config.configFileName}.\n` +
          'See more info here https://nextjs.org/docs/messages/undefined-webpack-config'
      )
    }

    if (dev && originalDevtool !== webpackConfig.devtool) {
      webpackConfig.devtool = originalDevtool
      devtoolRevertWarning(originalDevtool)
    }

    // eslint-disable-next-line @typescript-eslint/no-shadow
    const webpack5Config = webpackConfig as webpack.Configuration

    // disable lazy compilation of entries as next.js has it's own method here
    if (webpack5Config.experiments?.lazyCompilation === true) {
      webpack5Config.experiments.lazyCompilation = {
        entries: false,
      }
    } else if (
      typeof webpack5Config.experiments?.lazyCompilation === 'object' &&
      webpack5Config.experiments.lazyCompilation.entries !== false
    ) {
      webpack5Config.experiments.lazyCompilation.entries = false
    }

    if (typeof (webpackConfig as any).then === 'function') {
      console.warn(
        '> Promise returned in next config. https://nextjs.org/docs/messages/promise-in-next-config'
      )
    }
  }

  if (!config.images.disableStaticImages) {
    const rules = webpackConfig.module?.rules || []
    const hasCustomSvg = rules.some(
      (rule) =>
        rule &&
        typeof rule === 'object' &&
        rule.loader !== 'next-image-loader' &&
        'test' in rule &&
        rule.test instanceof RegExp &&
        rule.test.test('.svg')
    )
    const nextImageRule = rules.find(
      (rule) =>
        rule && typeof rule === 'object' && rule.loader === 'next-image-loader'
    )
    if (
      hasCustomSvg &&
      nextImageRule &&
      nextImageRule &&
      typeof nextImageRule === 'object'
    ) {
      // Exclude svg if the user already defined it in custom
      // webpack config such as `@svgr/webpack` plugin or
      // the `babel-plugin-inline-react-svg` plugin.
      nextImageRule.test = /\.(png|jpg|jpeg|gif|webp|avif|ico|bmp)$/i
    }
  }

  if (
    config.experimental.craCompat &&
    webpackConfig.module?.rules &&
    webpackConfig.plugins
  ) {
    // CRA allows importing non-webpack handled files with file-loader
    // these need to be the last rule to prevent catching other items
    // https://github.com/facebook/create-react-app/blob/fddce8a9e21bf68f37054586deb0c8636a45f50b/packages/react-scripts/config/webpack.config.js#L594
    const fileLoaderExclude = [/\.(js|mjs|jsx|ts|tsx|json)$/]
    const fileLoader = {
      exclude: fileLoaderExclude,
      issuer: fileLoaderExclude,
      type: 'asset/resource',
    }

    const topRules = []
    const innerRules = []

    for (const rule of webpackConfig.module.rules) {
      if (!rule || typeof rule !== 'object') continue
      if (rule.resolve) {
        topRules.push(rule)
      } else {
        if (
          rule.oneOf &&
          !(rule.test || rule.exclude || rule.resource || rule.issuer)
        ) {
          rule.oneOf.forEach((r) => innerRules.push(r))
        } else {
          innerRules.push(rule)
        }
      }
    }

    webpackConfig.module.rules = [
      ...(topRules as any),
      {
        oneOf: [...innerRules, fileLoader],
      },
    ]
  }

  // Backwards compat with webpack-dev-middleware options object
  if (typeof config.webpackDevMiddleware === 'function') {
    const options = config.webpackDevMiddleware({
      watchOptions: webpackConfig.watchOptions,
    })
    if (options.watchOptions) {
      webpackConfig.watchOptions = options.watchOptions
    }
  }

  function canMatchCss(rule: webpack.RuleSetCondition | undefined): boolean {
    if (!rule) {
      return false
    }

    const fileNames = [
      '/tmp/NEXTJS_CSS_DETECTION_FILE.css',
      '/tmp/NEXTJS_CSS_DETECTION_FILE.scss',
      '/tmp/NEXTJS_CSS_DETECTION_FILE.sass',
      '/tmp/NEXTJS_CSS_DETECTION_FILE.less',
      '/tmp/NEXTJS_CSS_DETECTION_FILE.styl',
    ]

    if (rule instanceof RegExp && fileNames.some((input) => rule.test(input))) {
      return true
    }

    if (typeof rule === 'function') {
      if (
        fileNames.some((input) => {
          try {
            if (rule(input)) {
              return true
            }
          } catch {}
          return false
        })
      ) {
        return true
      }
    }

    if (Array.isArray(rule) && rule.some(canMatchCss)) {
      return true
    }

    return false
  }

  const hasUserCssConfig =
    webpackConfig.module?.rules?.some(
      (rule: any) => canMatchCss(rule.test) || canMatchCss(rule.include)
    ) ?? false

  if (hasUserCssConfig) {
    // only show warning for one build
    if (isNodeOrEdgeCompilation) {
      console.warn(
        yellow(bold('Warning: ')) +
          bold(
            'Built-in CSS support is being disabled due to custom CSS configuration being detected.\n'
          ) +
          'See here for more info: https://nextjs.org/docs/messages/built-in-css-disabled\n'
      )
    }

    if (webpackConfig.module?.rules?.length) {
      // Remove default CSS Loaders
      webpackConfig.module.rules.forEach((r) => {
        if (!r || typeof r !== 'object') return
        if (Array.isArray(r.oneOf)) {
          r.oneOf = r.oneOf.filter(
            (o) => (o as any)[Symbol.for('__next_css_remove')] !== true
          )
        }
      })
    }
    if (webpackConfig.plugins?.length) {
      // Disable CSS Extraction Plugin
      webpackConfig.plugins = webpackConfig.plugins.filter(
        (p) => (p as any).__next_css_remove !== true
      )
    }
    if (webpackConfig.optimization?.minimizer?.length) {
      // Disable CSS Minifier
      webpackConfig.optimization.minimizer =
        webpackConfig.optimization.minimizer.filter(
          (e) => (e as any).__next_css_remove !== true
        )
    }
  }

  // Inject missing React Refresh loaders so that development mode is fast:
  if (dev && isClient) {
    attachReactRefresh(webpackConfig, defaultLoaders.babel)
  }

  // Backwards compat for `main.js` entry key
  // and setup of dependencies between entries
  // we can't do that in the initial entry for
  // backward-compat reasons
  const originalEntry: any = webpackConfig.entry
  if (typeof originalEntry !== 'undefined') {
    const updatedEntry = async () => {
      const entry: webpack.EntryObject =
        typeof originalEntry === 'function'
          ? await originalEntry()
          : originalEntry
      // Server compilation doesn't have main.js
      if (
        clientEntries &&
        Array.isArray(entry['main.js']) &&
        entry['main.js'].length > 0
      ) {
        const originalFile = clientEntries[
          CLIENT_STATIC_FILES_RUNTIME_MAIN
        ] as string
        entry[CLIENT_STATIC_FILES_RUNTIME_MAIN] = [
          ...entry['main.js'],
          originalFile,
        ]
      }
      delete entry['main.js']

      for (const name of Object.keys(entry)) {
        entry[name] = finalizeEntrypoint({
          value: entry[name],
          compilerType,
          name,
          hasAppDir,
        })
      }

      return entry
    }
    // @ts-ignore webpack 5 typings needed
    webpackConfig.entry = updatedEntry
  }

  if (!dev && typeof webpackConfig.entry === 'function') {
    // entry is always a function
    webpackConfig.entry = await webpackConfig.entry()
  }

  return webpackConfig
}<|MERGE_RESOLUTION|>--- conflicted
+++ resolved
@@ -1562,7 +1562,6 @@
               },
             ]
           : isClient
-<<<<<<< HEAD
           ? [
               {
                 resolve: {
@@ -1641,103 +1640,6 @@
                             '@next/vendored/setimmediate'
                           ),
                         },
-=======
-            ? [
-                {
-                  resolve: {
-                    fallback:
-                      config.experimental.fallbackNodePolyfills === false
-                        ? {
-                            assert: false,
-                            buffer: false,
-                            constants: false,
-                            crypto: false,
-                            domain: false,
-                            http: false,
-                            https: false,
-                            os: false,
-                            path: false,
-                            punycode: false,
-                            process: false,
-                            querystring: false,
-                            stream: false,
-                            string_decoder: false,
-                            sys: false,
-                            timers: false,
-                            tty: false,
-                            util: false,
-                            vm: false,
-                            zlib: false,
-                            events: false,
-                            setImmediate: false,
-                          }
-                        : {
-                            assert: require.resolve(
-                              'next/dist/compiled/assert'
-                            ),
-                            buffer: require.resolve(
-                              'next/dist/compiled/buffer/'
-                            ),
-                            constants: require.resolve(
-                              'next/dist/compiled/constants-browserify'
-                            ),
-                            crypto: require.resolve(
-                              'next/dist/compiled/crypto-browserify'
-                            ),
-                            domain: require.resolve(
-                              'next/dist/compiled/domain-browser'
-                            ),
-                            http: require.resolve(
-                              'next/dist/compiled/stream-http'
-                            ),
-                            https: require.resolve(
-                              'next/dist/compiled/https-browserify'
-                            ),
-                            os: require.resolve(
-                              'next/dist/compiled/os-browserify'
-                            ),
-                            path: require.resolve(
-                              'next/dist/compiled/path-browserify'
-                            ),
-                            punycode: require.resolve(
-                              'next/dist/compiled/punycode'
-                            ),
-                            process: require.resolve('./polyfills/process'),
-                            // Handled in separate alias
-                            querystring: require.resolve(
-                              'next/dist/compiled/querystring-es3'
-                            ),
-                            stream: require.resolve(
-                              'next/dist/compiled/stream-browserify'
-                            ),
-                            string_decoder: require.resolve(
-                              'next/dist/compiled/string_decoder'
-                            ),
-                            sys: require.resolve('next/dist/compiled/util/'),
-                            timers: require.resolve(
-                              'next/dist/compiled/timers-browserify'
-                            ),
-                            tty: require.resolve(
-                              'next/dist/compiled/tty-browserify'
-                            ),
-                            // Handled in separate alias
-                            // url: require.resolve('url/'),
-                            util: require.resolve('next/dist/compiled/util/'),
-                            vm: require.resolve(
-                              'next/dist/compiled/vm-browserify'
-                            ),
-                            zlib: require.resolve(
-                              'next/dist/compiled/browserify-zlib'
-                            ),
-                            events: require.resolve(
-                              'next/dist/compiled/events/'
-                            ),
-                            setImmediate: require.resolve(
-                              'next/dist/compiled/setimmediate'
-                            ),
-                          },
-                  },
->>>>>>> 168d1257
                 },
               ]
             : []),
